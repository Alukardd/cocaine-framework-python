# encoding: utf-8
#
#    Copyright (c) 2011-2013 Anton Tyurin <noxiouz@yandex.ru>
#    Copyright (c) 2011-2013 Other contributors as noted in the AUTHORS file.
#
#    This file is part of Cocaine.
#
#    Cocaine is free software; you can redistribute it and/or modify
#    it under the terms of the GNU Lesser General Public License as published by
#    the Free Software Foundation; either version 3 of the License, or
#    (at your option) any later version.
#
#    Cocaine is distributed in the hope that it will be useful,
#    but WITHOUT ANY WARRANTY; without even the implied warranty of
#    MERCHANTABILITY or FITNESS FOR A PARTICULAR PURPOSE. See the
#    GNU Lesser General Public License for more details.
#
#    You should have received a copy of the GNU Lesser General Public License
#    along with this program. If not, see <http://www.gnu.org/licenses/>. 
#

<<<<<<< HEAD

=======
>>>>>>> 33aebf28
import json
import time
import sys

from asio import ev
from asio.pipe import Pipe
from asio.stream import ReadableStream
from asio.stream import WritableStream
from asio.stream import Decoder

from asio.message import PROTOCOL_LIST
from asio.message import Message

<<<<<<< HEAD
=======
from cocaine.sessioncontext import Sandbox
from cocaine.sessioncontext import Stream
from cocaine.sessioncontext import Request


>>>>>>> 33aebf28
class Worker(object):

    def __init__(self):
        self._init_endpoint()

        self.sessions = dict()
        self.m_sandbox = Sandbox()

        self.m_service = ev.Service()

        self.m_disown_timer = ev.Timer(self.on_disown, 2, self.m_service)
        self.m_heartbeat_timer = ev.Timer(self.on_heartbeat, 5, self.m_service)
        self.m_disown_timer.start()
        self.m_heartbeat_timer.start()

        self.m_pipe = Pipe(self.endpoint)
        self.m_service.bind_on_fd(self.m_pipe.fileno())

        self.m_decoder = Decoder()
        self.m_decoder.bind(self.on_message)

        self.m_w_stream = WritableStream(self.m_service, self.m_pipe)
        self.m_r_stream = ReadableStream(self.m_service, self.m_pipe)
        self.m_r_stream.bind(self.m_decoder.decode)


        self.m_service.register_read_event(self.m_r_stream._on_event, self.m_pipe.fileno())
        self._send_handshake()

    def _init_endpoint(self):
        try:
            self.m_id = sys.argv[sys.argv.index("--uuid") + 1]
            app_name = sys.argv[sys.argv.index("--app") + 1]
            self.endpoint = sys.argv[sys.argv.index("--endpoint") + 1]
        except Exception as err:
            raise RuntimeError("Wrong cmdline arguments")

    def run(self):
        self.m_service.run()

    def terminate(self, reason, msg):
        self.m_w_stream.write(Message("rpc::terminate", 0, reason, msg).pack())
        self.m_service.stop()

    # Event machine
    def on(self, event, callback):
        self.m_sandbox.on(event, callback)

    # Events
    def on_heartbeat(self):
        self._send_heartbeat()

    def on_message(self, args):
        msg = Message.initialize(args)
        if msg is None:
            #print "Worker %s dropping unknown message %s" % (self.m_id, str(args))
            return

        elif msg.id == PROTOCOL_LIST.index("rpc::invoke"):
            #print "Receive invoke: %s %s" % (msg.event, msg.session)
            try:
                _request = Request()
                _stream = Stream(msg.session, self)
                self.m_sandbox.invoke(msg.event, _request, _stream)
                self.sessions[msg.session] = _request
            except Exception as err:
                print err

        elif msg.id == PROTOCOL_LIST.index("rpc::chunk"):
            #print "Receive chunk: %s" % msg.session
            _session = self.sessions.get(msg.session, None)
            if _session is not None:
                _session.push(msg.data)

        elif msg.id == PROTOCOL_LIST.index("rpc::choke"):
            #print "Receive choke: %s" % msg.session
            _session = self.sessions.get(msg.session, None)
            if _session is not None:
                _session.close()
                self.sessions.pop(msg.session)

        elif msg.id == PROTOCOL_LIST.index("rpc::heartbeat"):
            #print "Receive heartbeat. Restart disown timer"
            self.m_disown_timer.stop()

        elif msg.id == PROTOCOL_LIST.index("rpc::terminate"):
            #print "Receive terminate"
            self.terminate(msg.reason, msg.message)

    def on_disown(self):
        #print "Worker has lost controlling engine"
        self.m_service.stop()

    # Private:
    def _send_handshake(self):
        #print "Send handshake"
        self.m_disown_timer.start()
        self.m_w_stream.write(Message("rpc::handshake", 0, self.m_id).pack())

    def _send_heartbeat(self):
        #print "Send heartbeat"
        self.m_w_stream.write(Message("rpc::heartbeat", 0).pack())

    def send_choke(self, session):
        #print "send choke"
        self.m_w_stream.write(Message("rpc::choke", session).pack())

    def send_chunk(self, session, data):
        #print "send chunk"
        self.m_w_stream.write(Message("rpc::chunk", session, data).pack())<|MERGE_RESOLUTION|>--- conflicted
+++ resolved
@@ -19,10 +19,6 @@
 #    along with this program. If not, see <http://www.gnu.org/licenses/>. 
 #
 
-<<<<<<< HEAD
-
-=======
->>>>>>> 33aebf28
 import json
 import time
 import sys
@@ -36,14 +32,10 @@
 from asio.message import PROTOCOL_LIST
 from asio.message import Message
 
-<<<<<<< HEAD
-=======
 from cocaine.sessioncontext import Sandbox
 from cocaine.sessioncontext import Stream
 from cocaine.sessioncontext import Request
 
-
->>>>>>> 33aebf28
 class Worker(object):
 
     def __init__(self):
